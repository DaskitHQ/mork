require 'mork/grid_const'

module Mork
  # @private
  # The Grid is a set of expectations on what the response sheet should look like
  # It knows nothing about the actual scanned image.
  # All returned values are in the arbitrary units given in the configuration file
  class Grid
    include Extensions
    # Calling Grid.new without arguments creates the default boilerplate Grid
    def initialize(options=nil)
      @params = default_grid
      if File.exists?('layout.yml')
        @params.deeper_merge! symbolize YAML.load_file('layout.yml')
      end
      case options
      when NilClass
        # do nothing
      when Hash
        @params.deeper_merge! symbolize options
      when String
        @params.deeper_merge! symbolize YAML.load_file(options)
      else
        raise ArgumentError, "Invalid parameter in the Grid constructor: #{options.class.inspect}"
      end
    end

    # Puts out the Grid parameters in YAML format; the entire hash is displayed
    # if no arguments are given; you can specify what to show by passing one of:
    # :page_size, :reg_marks, :header, :items, :barcode
    def show(subset=nil)
      out = subset ? @params[subset] : @params
      puts out.to_yaml
    end

    def options
      @params
    end

    def max_questions
      columns * rows
    end

    def max_choices_per_question
      @params[:items][:max_cells].to_i
    end

    def barcode_bits
      @params[:barcode][:bits].to_i
    end

    def rm_dilate
      @params[:reg_marks][:dilate].to_i
    end

    def rm_blur
      @params[:reg_marks][:blur].to_i
    end

    def choice_threshold
      @params[:items][:threshold].to_f
    end

    #====================#
    private
    #====================#

<<<<<<< HEAD
    # recursively turn hash keys into symbols. pasted from
    # http://stackoverflow.com/questions/800122/best-way-to-convert-strings-to-symbols-in-hash
    # def symbolize(obj)
    #   return obj.inject({}){|memo,(k,v)| memo[k.to_sym] =  symbolize(v); memo} if obj.is_a? Hash
    #   return obj.inject([]){|memo,v    | memo           << symbolize(v); memo} if obj.is_a? Array
    #   return obj
    # end

=======
>>>>>>> f249a555
    # cell_y(q)
    #
    # the distance from the registration frame to the top edge
    # of all choice cells in the q-th question
    def cell_y(q)
      first_y + item_spacing * (q % rows) - cell_height / 2
    end

    # cell_x(q,c)
    #
    # the distance from the registration frame to the left edge
    # of the c-th choice cell of the q-th question
    def cell_x(q,c)
      item_x(q) + cell_spacing * c
    end

    def item_x(q)
      first_x + column_width * (q / rows) - cell_width / 2
    end

    def cal_cell_x
      reg_frame_width - cell_spacing
    end

    # ===========
    # = barcode =
    # ===========
    def barcode_bit_x(i)
      @params[:barcode][:left] + @params[:barcode][:spacing] * i
    end

    # ===============================
    # = Simple parameter extraction =
    # ===============================
    def barcode_y()        reg_frame_height - barcode_height   end
    def barcode_height()   @params[:barcode][:height].to_f     end
    def barcode_width()    @params[:barcode][:width].to_f      end
    def cell_width()       @params[:items][:cell_width].to_f   end
    def cell_height()      @params[:items][:cell_height].to_f  end
    def cell_spacing()     @params[:items][:x_spacing].to_f    end
    def item_spacing()     @params[:items][:y_spacing].to_f    end
    def column_width()     @params[:items][:column_width].to_f end
    def first_x()          @params[:items][:left].to_f         end
    def first_y()          @params[:items][:top].to_f          end
    def rows()             @params[:items][:rows]              end
    def columns()          @params[:items][:columns]           end
    def reg_search()       @params[:reg_marks][:search].to_f   end
    def reg_crop()         @params[:reg_marks][:crop].to_f     end
    def reg_off()          @params[:reg_marks][:offset].to_f   end
    def reg_frame_width()  page_width  - reg_margin * 2        end
    def reg_frame_height() page_height - reg_margin * 2        end
    def reg_min_contrast() @params[:reg_marks][:contrast]      end
    def page_width()       @params[:page_size][:width].to_f    end
    def page_height()      @params[:page_size][:height].to_f   end
    def reg_margin()       @params[:reg_marks][:margin].to_f   end
    def reg_radius()       @params[:reg_marks][:radius].to_f   end
    def uid_digits()       @params[:uid][:digits].to_i         end
    def uid_x()            @params[:uid][:left].to_f           end
    def uid_y()            @params[:uid][:top].to_f            end
    def uid_width()        @params[:uid][:width].to_f          end
    def uid_height()       @params[:uid][:height].to_f         end
    def uid_cell_width()   @params[:uid][:cell_width].to_f     end
    def uid_cell_height()  @params[:uid][:cell_height].to_f    end
  end
end<|MERGE_RESOLUTION|>--- conflicted
+++ resolved
@@ -65,17 +65,6 @@
     private
     #====================#
 
-<<<<<<< HEAD
-    # recursively turn hash keys into symbols. pasted from
-    # http://stackoverflow.com/questions/800122/best-way-to-convert-strings-to-symbols-in-hash
-    # def symbolize(obj)
-    #   return obj.inject({}){|memo,(k,v)| memo[k.to_sym] =  symbolize(v); memo} if obj.is_a? Hash
-    #   return obj.inject([]){|memo,v    | memo           << symbolize(v); memo} if obj.is_a? Array
-    #   return obj
-    # end
-
-=======
->>>>>>> f249a555
     # cell_y(q)
     #
     # the distance from the registration frame to the top edge
