--- conflicted
+++ resolved
@@ -70,7 +70,6 @@
       @cround ||= [width_of_cell, height_of_cell].min / 2
     end
 
-<<<<<<< HEAD
     # UIDs
     def width_of_uid
       uid_cell_width.mm
@@ -90,10 +89,10 @@
 
     def uround
       @uround ||= [width_of_uid, height_of_uid].min / 2
-=======
+    end
+
     def missing_header?(k)
       @params[:header][k].nil?
->>>>>>> 94d49513
     end
 
     def page_size()      [page_width.mm, page_height.mm]         end
